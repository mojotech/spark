--- conflicted
+++ resolved
@@ -247,16 +247,9 @@
    * pair of elements will be returned as a (k, (v1, v2)) tuple, where (k, v1) is in `this` and
    * (k, v2) is in `other`. Uses the given Partitioner to partition the output RDD.
    */
-<<<<<<< HEAD
   def join[W: ClassManifest](other: RDD[(K, W)], partitioner: Partitioner): RDD[(K, (V, W))] = {
-    this.cogroup(other, partitioner).flatMapValues {
-      case (vs, ws) =>
-        for (v <- vs.iterator; w <- ws.iterator) yield (v, w)
-=======
-  def join[W](other: RDD[(K, W)], partitioner: Partitioner): RDD[(K, (V, W))] = {
     this.cogroup(other, partitioner).flatMapValues { case (vs, ws) =>
       for (v <- vs.iterator; w <- ws.iterator) yield (v, w)
->>>>>>> 898da7e4
     }
   }
 
@@ -266,24 +259,15 @@
    * pair (k, (v, None)) if no elements in `other` have key k. Uses the given Partitioner to
    * partition the output RDD.
    */
-<<<<<<< HEAD
-  def leftOuterJoin[W: ClassManifest](other: RDD[(K, W)], partitioner: Partitioner): RDD[(K, (V, Option[W]))] = {
-    this.cogroup(other, partitioner).flatMapValues {
-      case (vs, ws) =>
-        if (ws.isEmpty) {
-          vs.iterator.map(v => (v, None))
-        } else {
-          for (v <- vs.iterator; w <- ws.iterator) yield (v, Some(w))
-        }
-=======
-  def leftOuterJoin[W](other: RDD[(K, W)], partitioner: Partitioner): RDD[(K, (V, Option[W]))] = {
+
+  def leftOuterJoin[W: ClassManifest](other: RDD[(K, W)], partitioner: Partitioner): 
+  RDD[(K, (V, Option[W]))] = {
     this.cogroup(other, partitioner).flatMapValues { case (vs, ws) =>
       if (ws.isEmpty) {
         vs.iterator.map(v => (v, None))
       } else {
         for (v <- vs.iterator; w <- ws.iterator) yield (v, Some(w))
       }
->>>>>>> 898da7e4
     }
   }
 
